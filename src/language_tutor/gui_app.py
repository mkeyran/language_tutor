--- conflicted
+++ resolved
@@ -70,13 +70,9 @@
         self._setup_ui()
         self._setup_menu()
         self._load_config()
-<<<<<<< HEAD
-
-=======
+
         # Restore previous session if available
         self.load_state(auto=True)
-        
->>>>>>> 9713a62b
         # Configure LLM
         env_path = os.path.join(get_config_dir(), ".env")
         if os.path.exists(env_path):
@@ -668,13 +664,7 @@
     def _on_check_clicked(self):
         """Handle check button click."""
         run_async(self._check_writing())
-<<<<<<< HEAD
-
-    def save_state(self):
-=======
-    
     def save_state(self, *_, path: str | None = None, auto: bool = False):
->>>>>>> 9713a62b
         """Save the current application state."""
         if path is None and not auto:
             path, _ = QFileDialog.getSaveFileName(
@@ -691,13 +681,8 @@
                 self.statusBar().showMessage("State saved successfully.", 3000)
         except Exception as e:
             QMessageBox.critical(self, "Error Saving State", str(e))
-<<<<<<< HEAD
-
-    def load_state(self):
-=======
     
     def load_state(self, *_, path: str | None = None, auto: bool = False):
->>>>>>> 9713a62b
         """Load the application state."""
         if path is None and not auto:
             path, _ = QFileDialog.getOpenFileName(
